--- conflicted
+++ resolved
@@ -19,11 +19,7 @@
 
 [compat]
 CUDA = "3.1"
-<<<<<<< HEAD
-CUDAKernels = "0.3"
-=======
 CUDAKernels = "0.3, 0.4"
->>>>>>> 6d5e5513
 ChainRulesCore = "1"
 DiffEqBase = "6.81"
 DocStringExtensions = "0.8"
