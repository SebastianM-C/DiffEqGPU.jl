name = "DiffEqGPU"
uuid = "071ae1c0-96b5-11e9-1965-c90190d839ea"
authors = ["Chris Rackauckas", "SciML"]
version = "2.3.0"

[deps]
Adapt = "79e6a3ab-5dfb-504d-930d-738a2a938a0e"
ChainRulesCore = "d360d2e6-b24c-11e9-a2a3-2a2ae2dbcce4"
DiffEqBase = "2b5f629d-d688-5b77-993f-72d75c75574e"
Distributed = "8ba89e20-285c-5b6f-9357-94700520ee1b"
DocStringExtensions = "ffbed154-4ef7-542d-bbb7-c09d3a79fcae"
ForwardDiff = "f6369f11-7733-5829-9624-2563aa707210"
KernelAbstractions = "63c18a36-062a-441e-b654-da1e3ab1ce7c"
LinearAlgebra = "37e2e46d-f89d-539d-b4ee-838fcccc9c8e"
LinearSolve = "7ed4a6bd-45f5-4d41-b270-4a48e9bafcae"
MuladdMacro = "46d2c3a1-f734-5fdb-9937-b9b9aeba4221"
Parameters = "d96e819e-fc66-5662-9728-84c9c7592b0a"
Random = "9a3f8284-a2c9-5f02-9a11-845980a1fd5c"
RecursiveArrayTools = "731186ca-8d62-57ce-b412-fbd966d074cd"
Requires = "ae029012-a4dd-5104-9daa-d747884805df"
SciMLBase = "0bca4576-84f4-4d90-8ffe-ffa030f20462"
Setfield = "efcf1570-3423-57d1-acb7-fd33fddbac46"
SimpleDiffEq = "05bca326-078c-5bf0-a5bf-ce7c7982d7fd"
StaticArrays = "90137ffa-7385-5640-81b9-e52037218182"
TOML = "fa267f1f-6049-4f14-aa54-33bafae1ed76"
ZygoteRules = "700de1a5-db45-46bc-99cf-38207098b444"

[weakdeps]
AMDGPU = "21141c5a-9bdb-4563-92ae-f87d6854732e"
CUDA = "052768ef-5323-5732-b1bb-66c8b64840ba"
Metal = "dde4c033-4e86-420c-a63e-0dd931031962"
oneAPI = "8f75cd03-7ff8-4ecb-9b8f-daf728133b1b"

[extensions]
AMDGPUExt = ["AMDGPU"]
CUDAExt = ["CUDA"]
MetalExt = ["Metal"]
oneAPIExt = ["oneAPI"]

[compat]
AMDGPU = "0.4.9"
Adapt = "3"
CUDA = "4.1.0"
ChainRulesCore = "1"
DiffEqBase = "6.122"
DocStringExtensions = "0.8, 0.9"
ForwardDiff = "0.10"
KernelAbstractions = "0.9"
<<<<<<< HEAD
LinearSolve = "1.15"
Metal = "0.4"
=======
LinearSolve = "1.15, 2"
Metal = "0.3"
>>>>>>> a276bfc7
MuladdMacro = "0.2"
Parameters = "0.12"
RecursiveArrayTools = "2"
Requires = "1.0"
SciMLBase = "1.26"
Setfield = "1"
SimpleDiffEq = "1"
StaticArrays = "1"
ZygoteRules = "0.2"
julia = "1.6"
oneAPI = "1.2"

[extras]
AMDGPU = "21141c5a-9bdb-4563-92ae-f87d6854732e"
CUDA = "052768ef-5323-5732-b1bb-66c8b64840ba"
Metal = "dde4c033-4e86-420c-a63e-0dd931031962"
oneAPI = "8f75cd03-7ff8-4ecb-9b8f-daf728133b1b"<|MERGE_RESOLUTION|>--- conflicted
+++ resolved
@@ -46,13 +46,8 @@
 DocStringExtensions = "0.8, 0.9"
 ForwardDiff = "0.10"
 KernelAbstractions = "0.9"
-<<<<<<< HEAD
-LinearSolve = "1.15"
+LinearSolve = "1.15, 2"
 Metal = "0.4"
-=======
-LinearSolve = "1.15, 2"
-Metal = "0.3"
->>>>>>> a276bfc7
 MuladdMacro = "0.2"
 Parameters = "0.12"
 RecursiveArrayTools = "2"
