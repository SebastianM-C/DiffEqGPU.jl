--- conflicted
+++ resolved
@@ -96,14 +96,12 @@
 
 const GPUAT5I = GPUATsit5Integrator
 
-<<<<<<< HEAD
 function (integrator::GPUATsit5Integrator)(t)
     interpolate(integrator, t)
 end
 
 function DiffEqBase.u_modified!(integrator::GPUATsit5Integrator, bool::Bool)
     integrator.u_modified = bool
-=======
 ## Vern7
 
 mutable struct GPUVern7Integrator{IIP, S, T, P, F, TS, CB, TabType} <:
@@ -254,7 +252,6 @@
 function (integrator::GPUAVern9I)(t)
     Θ = (t - integrator.tprev) / integrator.dt
     _ode_interpolant(Θ, integrator.dt, integrator.uprev, integ)
->>>>>>> 32417d45
 end
 
 #######################################################################################
